{
	"name": "@moai/root",
	"license": "MIT",
	"scripts": {
<<<<<<< HEAD
		"lint": "eslint .",
		"lint-fix": "eslint --fix .",
		"prettier": "prettier --write .",
		"prettier-test": "prettier --check .",
		"test": "yarn lint && yarn prettier-test",
		"fix": "yarn lint-fix && yarn prettier"
=======
		"eslint": "eslint --max-warnings=0 .",
		"prettier": "prettier --check .",
		"test": "yarn eslint && yarn prettier"
>>>>>>> 2dcccd9b
	},
	"devDependencies": {
		"@typescript-eslint/eslint-plugin": "4.21.0",
		"@typescript-eslint/parser": "4.21.0",
		"eslint": "7.23.0",
		"eslint-config-prettier": "8.1.0",
		"eslint-plugin-react": "7.23.2",
		"prettier": "2.2.1",
		"typescript": "4.2.3"
	}
}<|MERGE_RESOLUTION|>--- conflicted
+++ resolved
@@ -2,18 +2,10 @@
 	"name": "@moai/root",
 	"license": "MIT",
 	"scripts": {
-<<<<<<< HEAD
-		"lint": "eslint .",
-		"lint-fix": "eslint --fix .",
-		"prettier": "prettier --write .",
-		"prettier-test": "prettier --check .",
-		"test": "yarn lint && yarn prettier-test",
-		"fix": "yarn lint-fix && yarn prettier"
-=======
 		"eslint": "eslint --max-warnings=0 .",
 		"prettier": "prettier --check .",
-		"test": "yarn eslint && yarn prettier"
->>>>>>> 2dcccd9b
+		"test": "yarn eslint && yarn prettier",
+		"format-fix": "eslint --fix . && prettier --write ."
 	},
 	"devDependencies": {
 		"@typescript-eslint/eslint-plugin": "4.21.0",
