{
<<<<<<< HEAD
	"name": "moai",
	"version": "1.0.0",
	"description": "",
	"private": true,
	"scripts": {
		"test": "echo \"Error: no test specified\" && exit 1",
		"prettier": "npx prettier . --write"
	},
	"repository": {
		"type": "git",
		"url": "git+https://github.com/dvkndn/moai.git"
	},
	"author": "",
	"license": "ISC",
	"bugs": {
		"url": "https://github.com/dvkndn/moai/issues"
	},
	"homepage": "https://github.com/dvkndn/moai#readme",
	"devDependencies": {
		"prettier": "2.0.5"
	}
=======
  "name": "banhmi",
  "version": "1.0.0",
  "description": "",
  "private": true,
  "scripts": {
    "test": "echo \"Error: no test specified\" && exit 1",
    "prettier": "npx prettier . --write",
    "storybook": "start-storybook -p 6006",
    "build-storybook": "build-storybook"
  },
  "repository": {
    "type": "git",
    "url": "git+https://github.com/banhmijs/banhmi.git"
  },
  "author": "",
  "license": "ISC",
  "bugs": {
    "url": "https://github.com/banhmijs/banhmi/issues"
  },
  "homepage": "https://github.com/banhmijs/banhmi#readme",
  "devDependencies": {
    "@babel/core": "^7.12.9",
    "@storybook/addon-actions": "^6.1.6",
    "@storybook/addon-essentials": "^6.1.6",
    "@storybook/addon-links": "^6.1.6",
    "@storybook/preset-scss": "^1.0.3",
    "@storybook/react": "^6.1.6",
    "babel-loader": "^8.2.1",
    "css-loader": "^5.0.1",
    "prettier": "2.0.5",
    "sass": "^1.29.0",
    "sass-loader": "^10.1.0",
    "storybook-css-modules-preset": "^1.0.4",
    "style-loader": "^2.0.0"
  },
  "dependencies": {
    "react": "^17.0.1",
    "react-dom": "^17.0.1"
  }
>>>>>>> 6781ba67
}<|MERGE_RESOLUTION|>--- conflicted
+++ resolved
@@ -1,28 +1,5 @@
 {
-<<<<<<< HEAD
-	"name": "moai",
-	"version": "1.0.0",
-	"description": "",
-	"private": true,
-	"scripts": {
-		"test": "echo \"Error: no test specified\" && exit 1",
-		"prettier": "npx prettier . --write"
-	},
-	"repository": {
-		"type": "git",
-		"url": "git+https://github.com/dvkndn/moai.git"
-	},
-	"author": "",
-	"license": "ISC",
-	"bugs": {
-		"url": "https://github.com/dvkndn/moai/issues"
-	},
-	"homepage": "https://github.com/dvkndn/moai#readme",
-	"devDependencies": {
-		"prettier": "2.0.5"
-	}
-=======
-  "name": "banhmi",
+  "name": "moai",
   "version": "1.0.0",
   "description": "",
   "private": true,
@@ -61,5 +38,4 @@
     "react": "^17.0.1",
     "react-dom": "^17.0.1"
   }
->>>>>>> 6781ba67
 }