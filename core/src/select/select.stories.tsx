--- conflicted
+++ resolved
@@ -42,6 +42,8 @@
 	/>
 );
 
+_Story.fixPrimary(Primary);
+
 export const Basic = () => {
 	const [value, setValue] = useState<number>(1);
 	return (
@@ -57,35 +59,10 @@
 	);
 };
 
-<<<<<<< HEAD
-_Story.fixPrimary(Primary);
-
-export const Fill = () => {
-	return (
-		<div>
-			<Select
-				options={[
-					{
-						id: "full",
-						label: "Full-width Select",
-						value: "full",
-						disabled: true,
-					},
-					...bookOptions,
-				]}
-				defaultValue="full"
-				fill
-			/>
-			<DivPx size={8} />
-		</div>
-	);
-};
-=======
 _Story.desc(Basic)(`
 To use the Select component, define its options as an array via the \`options\`
 prop. See the "Select Option" tab at the argument table for the shape of these
 options.
->>>>>>> adfc46a7
 
 Moai's Select is a generic component, so the type of your option's value can be
 anything. This helps you use Select directly with values of arbitrary type
