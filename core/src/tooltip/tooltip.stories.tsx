import { Tooltip, TooltipPane } from "./tooltip";
import { Button } from "../button/button";
import { DivPx } from "../div/div";
import { TippyProps } from "@tippyjs/react";
import { _Story } from "../_story";
import React, { useState } from "react";

<<<<<<< HEAD
import React, { ComponentProps } from "react";
import { Story } from "@storybook/react/types-6-0";

import { Tooltip } from "./tooltip";

// This default export determines where your story goes in the story list
export default {
	title: "Tooltip",
	component: Tooltip,
	argTypes: {
		children: {
			name: "children",
			type: { name: "object", required: true },
			defaultValue: <a href="#">Test</a>,
			description: "children",
			table: {
				type: { summary: "nodeElement" },
				defaultValue: { summary: "Hello" },
			},
			control: {
				type: "object",
			},
		},
	},
};

const Template: Story<ComponentProps<typeof Tooltip>> = (args) => (
	<Tooltip {...args}>{args.children}</Tooltip>
);

export const FirstStory = Template.bind({});
FirstStory.args = {
	content: "This is test",
};
=======
export default {
    title: "Components/Tooltip",
    component: Tooltip,
    argTypes: {
        content: _Story.arg("text"),
        children: _Story.arg(null),
        placement: _Story.arg(null),
    },
};

interface Props {
    content: React.ReactNode;
    children: TippyProps["children"];
    placement?: TippyProps["placement"];
}

export const Primary = (props: Props): JSX.Element => {
    if (props.content === undefined) {
        props.content = "Hello Moai!";
    }

    return (
        <Tooltip content={props.content}>
            <span>Hover over me</span>
        </Tooltip>
    )
};

_Story.fixPrimary(Primary)

export const Pane = (): JSX.Element => {
    return (
        <>
            <TooltipPane children="Short Tooltip" />
            <DivPx size={8} />
            <TooltipPane children="Multi-line Tooltip. Lorem ipsum dolor sit amet, consectetur adipiscing elit" />
        </>
    )
}

_Story.desc(Pane)(
    `TooltipPane is a way to render Tooltip as a single inline element (non-floating).`
);

export const Positioning = (): JSX.Element => {
    const [position, setPosition] = useState(0)
    const placements: TippyProps["placement"][] = [
        "top",
        "top-start",
        "top-end",

        "right",
        "right-start",
        "right-end",

        "bottom",
        "bottom-start",
        "bottom-end",

        "left",
        "left-start",
        "left-end",

        "auto",
        "auto-start",
        "auto-end",
    ]
    const placement: TippyProps["placement"] = placements[position]

    const containerStyle = {
        display: "flex",
        flexDirection: "column" as "column",
        alignItems: "center",
        justifyContent: "center",
        height: 120
    }

    return (
        <div style={containerStyle}>
            <Tooltip
                placement={placement}
                content={"Current position: " + placement}
            >
                <Button.Forwarded
                    children="Change placement"
                    onClick={() => {
                        setPosition((position + 1) % placements.length)
                    }}
                />
            </Tooltip>
            <DivPx size={8} />
            <div children={"Current position: " + placement} />
        </div>
    )
}

_Story.desc(Positioning)(`
A tooltip is positioned in relation to its target. Tooltips have five primary standard positions: \`top\`, \`right\`, \`bottom\`, \`left\` and \`auto\`.
Each of primary position above have two more placements are: \`start\` and \`end\` could be written by connecting string with hyphen symbol (dash \`-\`).

[Reference](https://atomiks.github.io/tippyjs/v6/all-props/#placement) to the tippy's placement. 

Default value: \`top\`
`);

export const Customization = (): JSX.Element => {
    return (
        <Tooltip content={<img src='https://avatars.githubusercontent.com/u/76839396?s=64&v=4' />}>
            <span>How did Moai look like?</span>
        </Tooltip>
    )
}
>>>>>>> 9b413348
<|MERGE_RESOLUTION|>--- conflicted
+++ resolved
@@ -5,42 +5,6 @@
 import { _Story } from "../_story";
 import React, { useState } from "react";
 
-<<<<<<< HEAD
-import React, { ComponentProps } from "react";
-import { Story } from "@storybook/react/types-6-0";
-
-import { Tooltip } from "./tooltip";
-
-// This default export determines where your story goes in the story list
-export default {
-	title: "Tooltip",
-	component: Tooltip,
-	argTypes: {
-		children: {
-			name: "children",
-			type: { name: "object", required: true },
-			defaultValue: <a href="#">Test</a>,
-			description: "children",
-			table: {
-				type: { summary: "nodeElement" },
-				defaultValue: { summary: "Hello" },
-			},
-			control: {
-				type: "object",
-			},
-		},
-	},
-};
-
-const Template: Story<ComponentProps<typeof Tooltip>> = (args) => (
-	<Tooltip {...args}>{args.children}</Tooltip>
-);
-
-export const FirstStory = Template.bind({});
-FirstStory.args = {
-	content: "This is test",
-};
-=======
 export default {
     title: "Components/Tooltip",
     component: Tooltip,
@@ -152,5 +116,4 @@
             <span>How did Moai look like?</span>
         </Tooltip>
     )
-}
->>>>>>> 9b413348
+}