--- conflicted
+++ resolved
@@ -13,7 +13,7 @@
 	subcomponents: { TableColumn },
 } as Meta;
 
-export const Primary = (): JSX.Element => (
+export const Primary = () => (
 	// This table is quite complicated. Please see the "Basic" section for
 	// simpler code to get started with Table.
 	<GalleryTable />
@@ -21,7 +21,7 @@
 
 _Story.fixPrimary(Primary);
 
-export const Basic = (): JSX.Element => {
+export const Basic = () => {
 	// The definition of interface here is only for explanation purpose. In
 	// practice the interface/type/model should already be defined outside of
 	// your component.
@@ -72,19 +72,6 @@
 [2]: https://developer.mozilla.org/en-US/docs/Web/CSS/word-break
 `);
 
-<<<<<<< HEAD
-export const Fill = (): JSX.Element => (
-	<Table<Robot>
-		rows={ROBOTS.slice(0, 3)}
-		rowKey={(robot) => robot.id.toString()}
-		columns={[
-			{ title: "Bot", render: "MAC" },
-			{ title: "Id", render: "id" },
-		]}
-		fill
-	/>
-);
-=======
 export const Fill = () => {
 	return (
 		<Table<Robot>
@@ -98,17 +85,12 @@
 		/>
 	);
 };
->>>>>>> 9b413348
 
 _Story.desc(Fill)(`
 If the \`fill\` prop is set to \`true\`, the table's width will full \`100%\` and depend on it's container.
 `);
 
-<<<<<<< HEAD
-export const Fixed = (): JSX.Element => (
-=======
 export const Fixed = () => (
->>>>>>> 9b413348
 	<div>
 		{/* In practice these CSS are usually defined via better methods, 
 		such as CSS Modules, Tailwind or just external files. */}
@@ -155,7 +137,7 @@
 line break behaviour.
 `);
 
-export const Expandable = (): JSX.Element => (
+export const Expandable = () => (
 	<Table<Robot>
 		rows={ROBOTS.slice(0, 3)}
 		rowKey={(robot) => robot.id.toString()}
@@ -174,19 +156,6 @@
 (i.e. a \`td\` with \`colSpan={columns.length}\`).
 `);
 
-<<<<<<< HEAD
-export const SizedTable = (): JSX.Element => (
-	<Table<Robot>
-		rows={ROBOTS.slice(0, 3)}
-		rowKey={(robot) => robot.id.toString()}
-		columns={[
-			{ title: "Bot", className: "name", render: "MAC" },
-			{ title: "Id", render: "id" },
-		]}
-		size={Table.sizes.small}
-	/>
-);
-=======
 export const Size = () => {
 	const [size, setSize] = useState<TableSize>(Table.sizes.small);
 	const options: SelectOption<TableSize>[] = [
@@ -214,7 +183,6 @@
 		</div>
 	);
 };
->>>>>>> 9b413348
 
 _Story.desc(Size)(`
 To make a table looks more compact or loose, use the \`size\` prop. It controls
