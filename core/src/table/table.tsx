--- conflicted
+++ resolved
@@ -98,7 +98,7 @@
 	setExpanded: (key: string, value: boolean) => void;
 }
 
-export const Table = <R,>(props: TableProps<R>): JSX.Element => {
+export const Table = <R,>(props: TableProps<R>) => {
 	const [expanded, _setExpanded] = useState(() => new Set<string>());
 	const setExpanded: TableState["setExpanded"] = (key, value) => {
 		_setExpanded((prev) => {
@@ -131,10 +131,7 @@
 				props.fill ? s.containerFill : "",
 				background.strong,
 				props.size?.cell ?? Table.sizes.medium.cell,
-<<<<<<< HEAD
-=======
 				...fixedTableClass,
->>>>>>> 9b413348
 			].join(" ")}
 		>
 			<thead>
@@ -146,13 +143,7 @@
 };
 
 Table.sizes = {
-<<<<<<< HEAD
-	large: { cell: s.large } as TableSize,
-	medium: { cell: s.medium } as TableSize,
-	small: { cell: s.small } as TableSize,
-=======
 	large: { cell: sSizes.large } as TableSize,
 	medium: { cell: sSizes.medium } as TableSize,
 	small: { cell: sSizes.small } as TableSize,
->>>>>>> 9b413348
 };