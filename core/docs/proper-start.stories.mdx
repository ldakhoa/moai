import { Meta } from "@storybook/addon-docs/blocks";

<Meta title="Proper Start" />

# Proper Start

If you are in a hurry, see the [Quick Start] instead. This page covers the same
steps but with more explanation and tips.

<<<<<<< HEAD
[quick start]: /?path=/docs/quick-start--page.
=======
[Quick Start]: /?path=/docs/quick-start--page
>>>>>>> 9b413348

## 1. Install

The [@moai/core] package is the basis of the Moai kit. It provides all basic
components, from buttons to dialogs and tables, along with necessary CSS.
Install it with your package manager:

```
yarn add @moai/core
```

-   It has [react] and [react-dom] as peer dependencies, so make sure they are
    installed. (Which is usually the case if you use a framework like [Next.js] or
    [CRA].)
-   Moai is written entirely in TypeScript (strict mode!) so all typings are
    bundled in the packages.

[typing]: https://www.typescriptlang.org/docs/handbook/declaration-files/introduction.html
[react]: https://www.npmjs.com/package/react
[react-dom]: https://www.npmjs.com/package/react-dom
[@moai/core]: https://www.npmjs.com/package/@moai/core
[next.js]: https://nextjs.org/
[cra]: https://create-react-app.dev/

## 2. Setup

There are a few things you need to do **once** before using Moai's components:

### 2.1. Styling

Import Moai's CSS bundle at your app root. This contains CSS for all components
in the "core" package.

```tsx
import "@moai/core/dist/bundle.css";
```

-   In Next.js, use the [custom App]. In CRA, use `src/index`.
-   The bundled CSS contains a [simple reset], so it's best to not include
    another one.
-   All CSS for components use [CSS Modules]. This means all class names are
    scoped so you can use other class-based libraries like [Tailwind CSS] or
    [Tachyons] without worrying about naming conflict.

[simple reset]: https://github.com/moaijs/moai/blob/main/core/src/global.css
[css modules]: https://github.com/css-modules/css-modules
[tailwind css]: https://tailwindcss.com
[tachyons]: https://tachyons.io/
[custom app]: https://nextjs.org/docs/advanced-features/custom-app

### 2.2. Theme

Moai comes with both light and dark themes out of the box. However, there is no
default, so you must explicitly set a class on your `html` tag to specify the
theme: either `light` or `dark`.

-   To avoid a [FOUC], ensure that your `html` tag has the class in the initial
    render. This is usually done via a "template" file. In CRA, for example, set it
    in [`public/index.html`].
-   In Next.js, we recommend the [`next-themes`] package. It allows your users
    to change the theme, including a "system" option, without any flashing in
    initial render.

[custom document]: https://nextjs.org/docs/advanced-features/custom-document
[`public/index.html`]: https://create-react-app.dev/docs/using-the-public-folder/#changing-the-html
[fouc]: https://en.wikipedia.org/wiki/Flash_of_unstyled_content
[`next-themes`]: https://github.com/pacocoursey/next-themes

### 2.3. Font (Optional)

Out of the box, Moai uses [system fonts]. For example, on a modern Mac OS, you
would see the [San Francisco] typeface. This requires no additional setup
and is the best solution performance-wise.

However, the for best visual result, we highly recommend the [Inter] typeface.
To use it, just import the following CSS at your app's root, and Moai will use
Inter instead:

```tsx
import "@moai/core/dist/font/remote.css";
```

-   Moai uses the [variable] version of Inter. Check browser compatibility if you
    need to support old browsers.
-   If your app cannot make network requests, replace "remote" with "local" in the
    path above to use a bundled version of Inter. This may require a [special
    setup].
-   It is NOT recommended to use the version on Google Fonts since it lost many
    [OpenType features].

[system fonts]: https://github.com/moaijs/moai/blob/d3c7c957016b0a8de7838c35fe309384154f9f40/core/src/global.css#L54-L55
[san francisco]: https://en.wikipedia.org/wiki/San_Francisco_(sans-serif_typeface)
[inter]: https://rsms.me/inter/
[variable]: https://en.wikipedia.org/wiki/Variable_font
[instruction]: https://rsms.me/inter/#usage
[opentype features]: https://en.wikipedia.org/wiki/List_of_typographic_features
[special setup]: https://webpack.js.org/guides/asset-management/#loading-fonts

## 3. Use the components

After the setup, just import the components from the package to use. All
components are exported at the top level:

```tsx
import { Button } from "@moai/core";

export const Foo = (): JSX.Element => <Button>Hello</Button>;
```

-   Moai is distributed with an [ES6 module] version. If you are using an
    ES6-aware bundler (such as [Rollup] or [Webpack 2+]), your app won't contain
    the whole Moai library but only the components that you used, which may
    significantly reduce your app size.

[es6 module]: https://github.com/rollup/rollup/wiki/pkg.module
[rollup]: https://rollupjs.org/guide/en/
[webpack 2+]: https://webpack.js.org/guides/tree-shaking/<|MERGE_RESOLUTION|>--- conflicted
+++ resolved
@@ -7,11 +7,7 @@
 If you are in a hurry, see the [Quick Start] instead. This page covers the same
 steps but with more explanation and tips.
 
-<<<<<<< HEAD
-[quick start]: /?path=/docs/quick-start--page.
-=======
 [Quick Start]: /?path=/docs/quick-start--page
->>>>>>> 9b413348
 
 ## 1. Install
 
@@ -23,18 +19,18 @@
 yarn add @moai/core
 ```
 
--   It has [react] and [react-dom] as peer dependencies, so make sure they are
-    installed. (Which is usually the case if you use a framework like [Next.js] or
-    [CRA].)
--   Moai is written entirely in TypeScript (strict mode!) so all typings are
-    bundled in the packages.
+- It has [react] and [react-dom] as peer dependencies, so make sure they are
+installed. (Which is usually the case if you use a framework like [Next.js] or
+[CRA].)
+- Moai is written entirely in TypeScript (strict mode!) so all typings are
+bundled in the packages.
 
 [typing]: https://www.typescriptlang.org/docs/handbook/declaration-files/introduction.html
 [react]: https://www.npmjs.com/package/react
 [react-dom]: https://www.npmjs.com/package/react-dom
 [@moai/core]: https://www.npmjs.com/package/@moai/core
-[next.js]: https://nextjs.org/
-[cra]: https://create-react-app.dev/
+[Next.js]: https://nextjs.org/
+[CRA]: https://create-react-app.dev/
 
 ## 2. Setup
 
@@ -49,18 +45,18 @@
 import "@moai/core/dist/bundle.css";
 ```
 
--   In Next.js, use the [custom App]. In CRA, use `src/index`.
--   The bundled CSS contains a [simple reset], so it's best to not include
-    another one.
--   All CSS for components use [CSS Modules]. This means all class names are
-    scoped so you can use other class-based libraries like [Tailwind CSS] or
-    [Tachyons] without worrying about naming conflict.
+- In Next.js, use the [custom App]. In CRA, use `src/index`.
+- The bundled CSS contains a [simple reset], so it's best to not include
+another one.
+- All CSS for components use [CSS Modules]. This means all class names are
+scoped so you can use other class-based libraries like [Tailwind CSS] or
+[Tachyons] without worrying about naming conflict.
 
 [simple reset]: https://github.com/moaijs/moai/blob/main/core/src/global.css
-[css modules]: https://github.com/css-modules/css-modules
-[tailwind css]: https://tailwindcss.com
-[tachyons]: https://tachyons.io/
-[custom app]: https://nextjs.org/docs/advanced-features/custom-app
+[CSS Modules]: https://github.com/css-modules/css-modules
+[Tailwind CSS]: https://tailwindcss.com
+[Tachyons]: https://tachyons.io/
+[custom App]: https://nextjs.org/docs/advanced-features/custom-app
 
 ### 2.2. Theme
 
@@ -68,16 +64,16 @@
 default, so you must explicitly set a class on your `html` tag to specify the
 theme: either `light` or `dark`.
 
--   To avoid a [FOUC], ensure that your `html` tag has the class in the initial
-    render. This is usually done via a "template" file. In CRA, for example, set it
-    in [`public/index.html`].
--   In Next.js, we recommend the [`next-themes`] package. It allows your users
-    to change the theme, including a "system" option, without any flashing in
-    initial render.
+- To avoid a [FOUC], ensure that your `html` tag has the class in the initial
+render. This is usually done via a "template" file. In CRA, for example, set it
+in [`public/index.html`].
+- In Next.js, we recommend the [`next-themes`] package. It allows your users
+to change the theme, including a "system" option, without any flashing in
+initial render.
 
-[custom document]: https://nextjs.org/docs/advanced-features/custom-document
+[custom Document]: https://nextjs.org/docs/advanced-features/custom-document
 [`public/index.html`]: https://create-react-app.dev/docs/using-the-public-folder/#changing-the-html
-[fouc]: https://en.wikipedia.org/wiki/Flash_of_unstyled_content
+[FOUC]: https://en.wikipedia.org/wiki/Flash_of_unstyled_content
 [`next-themes`]: https://github.com/pacocoursey/next-themes
 
 ### 2.3. Font (Optional)
@@ -94,20 +90,20 @@
 import "@moai/core/dist/font/remote.css";
 ```
 
--   Moai uses the [variable] version of Inter. Check browser compatibility if you
-    need to support old browsers.
--   If your app cannot make network requests, replace "remote" with "local" in the
-    path above to use a bundled version of Inter. This may require a [special
-    setup].
--   It is NOT recommended to use the version on Google Fonts since it lost many
-    [OpenType features].
+- Moai uses the [variable] version of Inter. Check browser compatibility if you
+need to support old browsers.
+- If your app cannot make network requests, replace "remote" with "local" in the
+path above to use a bundled version of Inter. This may require a [special
+setup].
+- It is NOT recommended to use the version on Google Fonts since it lost many
+[OpenType features].
 
 [system fonts]: https://github.com/moaijs/moai/blob/d3c7c957016b0a8de7838c35fe309384154f9f40/core/src/global.css#L54-L55
-[san francisco]: https://en.wikipedia.org/wiki/San_Francisco_(sans-serif_typeface)
-[inter]: https://rsms.me/inter/
+[San Francisco]: https://en.wikipedia.org/wiki/San_Francisco_(sans-serif_typeface)
+[Inter]: https://rsms.me/inter/
 [variable]: https://en.wikipedia.org/wiki/Variable_font
 [instruction]: https://rsms.me/inter/#usage
-[opentype features]: https://en.wikipedia.org/wiki/List_of_typographic_features
+[OpenType features]: https://en.wikipedia.org/wiki/List_of_typographic_features
 [special setup]: https://webpack.js.org/guides/asset-management/#loading-fonts
 
 ## 3. Use the components
@@ -118,14 +114,16 @@
 ```tsx
 import { Button } from "@moai/core";
 
-export const Foo = (): JSX.Element => <Button>Hello</Button>;
+export const Foo = (): JSX.Element => (
+	<Button>Hello</Button>
+);
 ```
 
--   Moai is distributed with an [ES6 module] version. If you are using an
-    ES6-aware bundler (such as [Rollup] or [Webpack 2+]), your app won't contain
-    the whole Moai library but only the components that you used, which may
-    significantly reduce your app size.
+- Moai is distributed with an [ES6 module] version. If you are using an
+ES6-aware bundler (such as [Rollup] or [Webpack 2+]), your app won't contain
+the whole Moai library but only the components that you used, which may
+significantly reduce your app size.
 
-[es6 module]: https://github.com/rollup/rollup/wiki/pkg.module
-[rollup]: https://rollupjs.org/guide/en/
-[webpack 2+]: https://webpack.js.org/guides/tree-shaking/+[ES6 module]: https://github.com/rollup/rollup/wiki/pkg.module
+[Rollup]: https://rollupjs.org/guide/en/
+[Webpack 2+]: https://webpack.js.org/guides/tree-shaking/